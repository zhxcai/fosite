--- conflicted
+++ resolved
@@ -73,14 +73,11 @@
 	// NewMyStorageImplementation should implement all storage interfaces.
 
 	f := NewFosite(store)
-<<<<<<< HEAD
-
-=======
->>>>>>> c97d8447
+
 	accessTokenLifespan := time.Hour
 
 	// Default use HMACSHA256 as default enigma
-	enigmaService := &enigma.HMACSHAEnigma{GlobalSecret: []byte("some-super-cool-secret-that-nobody-knows")}
+	//enigmaService := &enigma.HMACSHAEnigma{GlobalSecret: []byte("some-super-cool-secret-that-nobody-knows")}
 
 	// JWT: Uncomment below, and comment out enigmaService above to enable JWT support instead OF HMACSHA256
 	/*
