package explicit

import (
	"github.com/go-errors/errors"
	"github.com/golang/mock/gomock"
	"github.com/ory-am/common/pkg"
	"github.com/ory-am/fosite"
	"github.com/ory-am/fosite/client"
	"github.com/ory-am/fosite/internal"
	"github.com/stretchr/testify/assert"
	"net/http"
	"net/url"
	"testing"
	"time"
)

func TestHandleTokenEndpointRequest(t *testing.T) {
	ctrl := gomock.NewController(t)
	store := internal.NewMockAuthorizeCodeGrantStorage(ctrl)
	ach := internal.NewMockAccessTokenStrategy(ctrl)
	rch := internal.NewMockRefreshTokenStrategy(ctrl)
<<<<<<< HEAD
=======
	auch := internal.NewMockAuthorizeCodeStrategy(ctrl)
>>>>>>> d936c914
	areq := internal.NewMockAccessRequester(ctrl)
	aresp := internal.NewMockAccessResponder(ctrl)
	//mockcl := internal.NewMockClient(ctrl)
	defer ctrl.Finish()

	h := AuthorizeExplicitGrantTypeHandler{
		Store:                store,
<<<<<<< HEAD
=======
		AuthorizeCodeStrategy: auch,
>>>>>>> d936c914
		AccessTokenStrategy:  ach,
		RefreshTokenStrategy: rch,
	}
	for k, c := range []struct {
		mock      func()
		req       *http.Request
		expectErr error
	}{
		{
			mock: func() {
				areq.EXPECT().GetGrantType().Return("13245678")
			},
		},
		{
			mock: func() {
				areq.EXPECT().GetGrantType().Return("authorization_code")
				ach.EXPECT().GenerateAccessToken(gomock.Any(), gomock.Any(), gomock.Any()).Return("", "", fosite.ErrServerError)
			},
			expectErr: fosite.ErrServerError,
		},
		{
			req: &http.Request{PostForm: url.Values{}},
			mock: func() {
				areq.EXPECT().GetGrantType().Return("authorization_code")
				ach.EXPECT().GenerateAccessToken(gomock.Any(), gomock.Any(), gomock.Any()).Return("", "", nil)
				rch.EXPECT().GenerateRefreshToken(gomock.Any(), gomock.Any(), gomock.Any()).Return("", "", nil)
<<<<<<< HEAD
=======

				auch.EXPECT().ValidateAuthorizeCode(gomock.Any(), gomock.Any(), gomock.Any(), gomock.Any()).Return("signature", nil)
>>>>>>> d936c914

				store.EXPECT().GetAuthorizeCodeSession(gomock.Any(), gomock.Any()).Return(nil, errors.New(""))
			},
			expectErr: fosite.ErrServerError,
		},
		{
			req: &http.Request{PostForm: url.Values{}},
			mock: func() {
				areq.EXPECT().GetGrantType().Return("authorization_code")

				ach.EXPECT().GenerateAccessToken(gomock.Any(), gomock.Any(), gomock.Any()).Return("", "", nil)
				rch.EXPECT().GenerateRefreshToken(gomock.Any(), gomock.Any(), gomock.Any()).Return("", "", nil)
<<<<<<< HEAD
=======

				auch.EXPECT().ValidateAuthorizeCode(gomock.Any(), gomock.Any(), gomock.Any(), gomock.Any()).Return("signature", nil)
>>>>>>> d936c914

				store.EXPECT().GetAuthorizeCodeSession(gomock.Any(), gomock.Any()).Return(&fosite.AuthorizeRequest{}, nil)
				store.EXPECT().CreateAccessTokenSession(gomock.Any(), gomock.Any()).Return(errors.New(""))
			},
			expectErr: fosite.ErrServerError,
		},
		{
			req: &http.Request{PostForm: url.Values{}},
			mock: func() {
				areq.EXPECT().GetGrantType().Return("authorization_code")

				ach.EXPECT().GenerateAccessToken(gomock.Any(), gomock.Any(), gomock.Any()).Return("", "", nil)
				rch.EXPECT().GenerateRefreshToken(gomock.Any(), gomock.Any(), gomock.Any()).Return("", "", nil)

<<<<<<< HEAD
=======
				auch.EXPECT().ValidateAuthorizeCode(gomock.Any(), gomock.Any(), gomock.Any(), gomock.Any()).Return("signature", nil)

>>>>>>> d936c914
				store.EXPECT().GetAuthorizeCodeSession(gomock.Any(), gomock.Any()).Return(&fosite.AuthorizeRequest{}, nil)
				store.EXPECT().CreateAccessTokenSession(gomock.Any(), gomock.Any()).Return(nil)
				store.EXPECT().CreateRefreshTokenSession(gomock.Any(), gomock.Any()).Return(errors.New(""))
			},
			expectErr: fosite.ErrServerError,
		},
		{
			req: &http.Request{PostForm: url.Values{}},
			mock: func() {
				areq.EXPECT().GetGrantType().Return("authorization_code")
				areq.EXPECT().GetGrantedScopes()

				ach.EXPECT().GenerateAccessToken(gomock.Any(), gomock.Any(), gomock.Any()).Return("access.at", "at", nil)
				rch.EXPECT().GenerateRefreshToken(gomock.Any(), gomock.Any(), gomock.Any()).Return("refresh.rt", "rt", nil)

<<<<<<< HEAD
=======
				auch.EXPECT().ValidateAuthorizeCode(gomock.Any(), gomock.Any(), gomock.Any(), gomock.Any()).Return("signature", nil)

>>>>>>> d936c914
				aresp.EXPECT().SetAccessToken("access.at")
				aresp.EXPECT().SetTokenType("bearer")
				aresp.EXPECT().SetExtra("refresh_token", "refresh.rt")
				aresp.EXPECT().SetExtra("expires_in", gomock.Any())
				aresp.EXPECT().SetExtra("state", gomock.Any())
				aresp.EXPECT().SetExtra("scope", gomock.Any())

				store.EXPECT().DeleteAuthorizeCodeSession(gomock.Any()).Return(nil)
				store.EXPECT().GetAuthorizeCodeSession(gomock.Any(), gomock.Any()).Return(&fosite.AuthorizeRequest{}, nil)
				store.EXPECT().CreateAccessTokenSession(gomock.Any(), gomock.Any()).Return(nil)
				store.EXPECT().CreateRefreshTokenSession(gomock.Any(), gomock.Any()).Return(nil)
			},
		},
	} {
		c.mock()
		err := h.HandleTokenEndpointRequest(nil, c.req, areq, aresp)
		assert.True(t, errors.Is(c.expectErr, err), "%d\n%s\n%s", k, err, c.expectErr)
		t.Logf("Passed test case %d", k)
	}
}

func TestValidateTokenEndpointRequest(t *testing.T) {
	ctrl := gomock.NewController(t)
	store := internal.NewMockAuthorizeCodeGrantStorage(ctrl)
	areq := internal.NewMockAccessRequester(ctrl)
	ach := internal.NewMockAuthorizeCodeStrategy(ctrl)
	authreq := internal.NewMockAuthorizeRequester(ctrl)
	defer ctrl.Finish()

	h := AuthorizeExplicitGrantTypeHandler{
		Store: store,
		AuthorizeCodeStrategy: ach,
	}
	for k, c := range []struct {
		mock      func()
		req       *http.Request
		expectErr error
	}{
		{
			mock: func() {
				areq.EXPECT().GetGrantType().Return("13245678") // grant_type REQUIRED. Value MUST be set to "authorization_code".
			},
		},
		{
			req: &http.Request{
				PostForm: url.Values{"code": {"foo.bar"}}, // code REQUIRED. The authorization code received from the authorization server.
			},
			mock: func() {
				areq.EXPECT().GetGrantType().Return("authorization_code") // grant_type REQUIRED. Value MUST be set to "authorization_code".
				ach.EXPECT().ValidateAuthorizeCode("foo.bar", gomock.Any(), gomock.Any(), gomock.Any()).Return("", errors.New("foo"))
			},
			expectErr: fosite.ErrInvalidRequest,
		},
		{
			req: &http.Request{
				PostForm: url.Values{"code": {"foo.bar"}}, // code REQUIRED. The authorization code received from the authorization server.
			},
			mock: func() {
				areq.EXPECT().GetGrantType().Return("authorization_code") // grant_type REQUIRED. Value MUST be set to "authorization_code".
				areq.EXPECT().GetSession().Return("asdf")
				ach.EXPECT().ValidateAuthorizeCode("foo.bar", gomock.Any(), gomock.Any(), gomock.Any()).Return("", nil)
				store.EXPECT().GetAuthorizeCodeSession(gomock.Any(), "asdf").Return(nil, pkg.ErrNotFound)
			},
			expectErr: fosite.ErrInvalidRequest,
		},
		{
			req: &http.Request{
				PostForm: url.Values{"code": {"foo.bar"}}, // code REQUIRED. The authorization code received from the authorization server.
			},
			mock: func() {
				areq.EXPECT().GetGrantType().Return("authorization_code") // grant_type REQUIRED. Value MUST be set to "authorization_code".
				areq.EXPECT().GetSession().Return(nil)
				ach.EXPECT().ValidateAuthorizeCode("foo.bar", gomock.Any(), gomock.Any(), gomock.Any()).Return("", nil)
				store.EXPECT().GetAuthorizeCodeSession(gomock.Any(), gomock.Any()).Return(nil, errors.New("foo"))
			},
			expectErr: fosite.ErrServerError,
		},
		{
			// clients mismatch
			req: &http.Request{
				PostForm: url.Values{"code": {"foo.bar"}}, // code REQUIRED. The authorization code received from the authorization server.
			},
			mock: func() {
				areq.EXPECT().GetGrantType().Return("authorization_code") // grant_type REQUIRED. Value MUST be set to "authorization_code".
				areq.EXPECT().GetClient().AnyTimes().Return(&client.SecureClient{ID: "foo"})
				areq.EXPECT().GetSession().Return(nil)
				ach.EXPECT().ValidateAuthorizeCode("foo.bar", gomock.Any(), gomock.Any(), gomock.Any()).Return("bar", nil)
				store.EXPECT().GetAuthorizeCodeSession("bar", gomock.Any()).Return(authreq, nil)

				authreq.EXPECT().GetScopes().Return([]string{})
				areq.EXPECT().SetScopes(gomock.Any())
				authreq.EXPECT().GetClient().Return(&client.SecureClient{ID: "bar"})
			},
			expectErr: fosite.ErrInvalidRequest,
		},
		{
			req: &http.Request{
				PostForm: url.Values{
					"code": {"foo.bar"}, // code REQUIRED. The authorization code received from the authorization server.
				},
			},
			mock: func() {
				areq.EXPECT().GetGrantType().Return("authorization_code") // grant_type REQUIRED. Value MUST be set to "authorization_code".
				areq.EXPECT().GetClient().AnyTimes().Return(&client.SecureClient{ID: "foo"})
				areq.EXPECT().GetSession().Return(nil)
				ach.EXPECT().ValidateAuthorizeCode("foo.bar", gomock.Any(), gomock.Any(), gomock.Any()).Return("signature", nil)
				store.EXPECT().GetAuthorizeCodeSession("signature", gomock.Any()).Return(authreq, nil)

				authreq.EXPECT().GetScopes().Return([]string{})
				authreq.EXPECT().GetRequestForm().Return(url.Values{"redirect_uri": {"request-redir"}})
				areq.EXPECT().SetScopes(gomock.Any())
				authreq.EXPECT().GetClient().Return(&client.SecureClient{ID: "foo"})
			},
			expectErr: fosite.ErrInvalidRequest,
		},
		{
			req: &http.Request{
				PostForm: url.Values{
					"code":         {"foo.bar"}, // code REQUIRED. The authorization code received from the authorization server.
					"redirect_uri": {"request-redir"},
				},
			},
			mock: func() {
				areq.EXPECT().GetGrantType().Return("authorization_code") // grant_type REQUIRED. Value MUST be set to "authorization_code".
				areq.EXPECT().GetClient().AnyTimes().Return(&client.SecureClient{ID: "foo"})
				areq.EXPECT().GetSession().Return(nil)
				ach.EXPECT().ValidateAuthorizeCode("foo.bar", gomock.Any(), gomock.Any(), gomock.Any()).Return("", nil)
				store.EXPECT().GetAuthorizeCodeSession(gomock.Any(), gomock.Any()).Return(authreq, nil)

				authreq.EXPECT().GetRequestForm().Return(url.Values{"redirect_uri": {"request-redir"}})
				authreq.EXPECT().GetScopes().Return([]string{})
				areq.EXPECT().SetScopes(gomock.Any())
				authreq.EXPECT().GetClient().Return(&client.SecureClient{ID: "foo"})
				authreq.EXPECT().GetRequestedAt().Return(time.Now().Add(-time.Hour))
			},
			expectErr: fosite.ErrInvalidRequest,
		},
		{
			req: &http.Request{
				PostForm: url.Values{
					"code":         {"foo.bar"}, // code REQUIRED. The authorization code received from the authorization server.
					"redirect_uri": {"request-redir"},
				},
			},
			mock: func() {
				areq.EXPECT().GetGrantType().Return("authorization_code") // grant_type REQUIRED. Value MUST be set to "authorization_code".
				areq.EXPECT().GetClient().AnyTimes().Return(&client.SecureClient{ID: "foo"})
				areq.EXPECT().GetSession().Return(nil)
				ach.EXPECT().ValidateAuthorizeCode("foo.bar", gomock.Any(), gomock.Any(), gomock.Any()).Return("", nil)
				store.EXPECT().GetAuthorizeCodeSession(gomock.Any(), gomock.Any()).Return(authreq, nil)

				authreq.EXPECT().GetScopes().Return([]string{})
				authreq.EXPECT().GetRequestForm().Return(url.Values{"redirect_uri": {"request-redir"}})
				areq.EXPECT().SetScopes(gomock.Any())
				authreq.EXPECT().GetClient().Return(&client.SecureClient{ID: "foo"})
				authreq.EXPECT().GetRequestedAt().Return(time.Now().Add(-time.Hour))
			},
			expectErr: fosite.ErrInvalidRequest,
		},
		{
			req: &http.Request{
				PostForm: url.Values{
					"code": {"foo.bar"}, // code REQUIRED. The authorization code received from the authorization server.
				},
			},
			mock: func() {
				areq.EXPECT().GetGrantType().Return("authorization_code") // grant_type REQUIRED. Value MUST be set to "authorization_code".
				areq.EXPECT().GetClient().AnyTimes().Return(&client.SecureClient{ID: "foo"})
				areq.EXPECT().GetSession().Return(nil)
				ach.EXPECT().ValidateAuthorizeCode("foo.bar", gomock.Any(), gomock.Any(), gomock.Any()).Return("", nil)
				store.EXPECT().GetAuthorizeCodeSession(gomock.Any(), gomock.Any()).Return(authreq, nil)

				authreq.EXPECT().GetScopes().Return([]string{})
				authreq.EXPECT().GetRequestForm().Return(url.Values{})
				areq.EXPECT().SetScopes(gomock.Any())
				authreq.EXPECT().GetClient().Return(&client.SecureClient{ID: "foo"})
				authreq.EXPECT().GetRequestedAt().Return(time.Now().Add(time.Hour))
				authreq.EXPECT().GetSession().Return("sess")
				areq.EXPECT().SetSession("sess")
				areq.EXPECT().SetGrantTypeHandled("authorization_code")
			},
		},
	} {
		c.mock()
		err := h.ValidateTokenEndpointRequest(nil, c.req, areq)
		assert.True(t, errors.Is(c.expectErr, err), "%d\n%s\n%s", k, err, c.expectErr)
		t.Logf("Passed test case %d", k)
	}
}<|MERGE_RESOLUTION|>--- conflicted
+++ resolved
@@ -1,6 +1,11 @@
 package explicit
 
 import (
+	"net/http"
+	"net/url"
+	"testing"
+	"time"
+
 	"github.com/go-errors/errors"
 	"github.com/golang/mock/gomock"
 	"github.com/ory-am/common/pkg"
@@ -8,10 +13,6 @@
 	"github.com/ory-am/fosite/client"
 	"github.com/ory-am/fosite/internal"
 	"github.com/stretchr/testify/assert"
-	"net/http"
-	"net/url"
-	"testing"
-	"time"
 )
 
 func TestHandleTokenEndpointRequest(t *testing.T) {
@@ -19,23 +20,17 @@
 	store := internal.NewMockAuthorizeCodeGrantStorage(ctrl)
 	ach := internal.NewMockAccessTokenStrategy(ctrl)
 	rch := internal.NewMockRefreshTokenStrategy(ctrl)
-<<<<<<< HEAD
-=======
 	auch := internal.NewMockAuthorizeCodeStrategy(ctrl)
->>>>>>> d936c914
 	areq := internal.NewMockAccessRequester(ctrl)
 	aresp := internal.NewMockAccessResponder(ctrl)
 	//mockcl := internal.NewMockClient(ctrl)
 	defer ctrl.Finish()
 
 	h := AuthorizeExplicitGrantTypeHandler{
-		Store:                store,
-<<<<<<< HEAD
-=======
+		Store: store,
 		AuthorizeCodeStrategy: auch,
->>>>>>> d936c914
-		AccessTokenStrategy:  ach,
-		RefreshTokenStrategy: rch,
+		AccessTokenStrategy:   ach,
+		RefreshTokenStrategy:  rch,
 	}
 	for k, c := range []struct {
 		mock      func()
@@ -60,11 +55,7 @@
 				areq.EXPECT().GetGrantType().Return("authorization_code")
 				ach.EXPECT().GenerateAccessToken(gomock.Any(), gomock.Any(), gomock.Any()).Return("", "", nil)
 				rch.EXPECT().GenerateRefreshToken(gomock.Any(), gomock.Any(), gomock.Any()).Return("", "", nil)
-<<<<<<< HEAD
-=======
-
-				auch.EXPECT().ValidateAuthorizeCode(gomock.Any(), gomock.Any(), gomock.Any(), gomock.Any()).Return("signature", nil)
->>>>>>> d936c914
+				auch.EXPECT().ValidateAuthorizeCode(gomock.Any(), gomock.Any(), gomock.Any(), gomock.Any()).Return("signature", nil)
 
 				store.EXPECT().GetAuthorizeCodeSession(gomock.Any(), gomock.Any()).Return(nil, errors.New(""))
 			},
@@ -77,11 +68,7 @@
 
 				ach.EXPECT().GenerateAccessToken(gomock.Any(), gomock.Any(), gomock.Any()).Return("", "", nil)
 				rch.EXPECT().GenerateRefreshToken(gomock.Any(), gomock.Any(), gomock.Any()).Return("", "", nil)
-<<<<<<< HEAD
-=======
-
-				auch.EXPECT().ValidateAuthorizeCode(gomock.Any(), gomock.Any(), gomock.Any(), gomock.Any()).Return("signature", nil)
->>>>>>> d936c914
+				auch.EXPECT().ValidateAuthorizeCode(gomock.Any(), gomock.Any(), gomock.Any(), gomock.Any()).Return("signature", nil)
 
 				store.EXPECT().GetAuthorizeCodeSession(gomock.Any(), gomock.Any()).Return(&fosite.AuthorizeRequest{}, nil)
 				store.EXPECT().CreateAccessTokenSession(gomock.Any(), gomock.Any()).Return(errors.New(""))
@@ -95,12 +82,7 @@
 
 				ach.EXPECT().GenerateAccessToken(gomock.Any(), gomock.Any(), gomock.Any()).Return("", "", nil)
 				rch.EXPECT().GenerateRefreshToken(gomock.Any(), gomock.Any(), gomock.Any()).Return("", "", nil)
-
-<<<<<<< HEAD
-=======
-				auch.EXPECT().ValidateAuthorizeCode(gomock.Any(), gomock.Any(), gomock.Any(), gomock.Any()).Return("signature", nil)
-
->>>>>>> d936c914
+				auch.EXPECT().ValidateAuthorizeCode(gomock.Any(), gomock.Any(), gomock.Any(), gomock.Any()).Return("signature", nil)
 				store.EXPECT().GetAuthorizeCodeSession(gomock.Any(), gomock.Any()).Return(&fosite.AuthorizeRequest{}, nil)
 				store.EXPECT().CreateAccessTokenSession(gomock.Any(), gomock.Any()).Return(nil)
 				store.EXPECT().CreateRefreshTokenSession(gomock.Any(), gomock.Any()).Return(errors.New(""))
@@ -115,12 +97,7 @@
 
 				ach.EXPECT().GenerateAccessToken(gomock.Any(), gomock.Any(), gomock.Any()).Return("access.at", "at", nil)
 				rch.EXPECT().GenerateRefreshToken(gomock.Any(), gomock.Any(), gomock.Any()).Return("refresh.rt", "rt", nil)
-
-<<<<<<< HEAD
-=======
-				auch.EXPECT().ValidateAuthorizeCode(gomock.Any(), gomock.Any(), gomock.Any(), gomock.Any()).Return("signature", nil)
-
->>>>>>> d936c914
+				auch.EXPECT().ValidateAuthorizeCode(gomock.Any(), gomock.Any(), gomock.Any(), gomock.Any()).Return("signature", nil)
 				aresp.EXPECT().SetAccessToken("access.at")
 				aresp.EXPECT().SetTokenType("bearer")
 				aresp.EXPECT().SetExtra("refresh_token", "refresh.rt")
